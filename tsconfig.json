--- conflicted
+++ resolved
@@ -1,32 +1,16 @@
 {
   "compilerOptions": {
     "esModuleInterop": true,
-<<<<<<< HEAD
-    "module": "ESNext",  // ESNext instead of NodeNext for compatibility with modern TypeScript
-    "moduleResolution": "node",  // Ensure Node.js resolution
-    "target": "es2020",
-=======
     "module": "ESNext",
     "moduleResolution": "Node",
     "target": "ES2020",
->>>>>>> 96fff6f4
     "baseUrl": "./src",
     "paths": {
-      "@/*": ["*"],  // This maps @ to the src directory
-      "@supabase/supabase-js": ["node_modules/@supabase/supabase-js/dist/index.js"],
-      "vue": ["node_modules/vue/dist/vue.global.js"],
-      "pinia": ["node_modules/pinia/dist/pinia.esm.js"],
-      "vue-router": ["node_modules/vue-router/dist/vue-router.global.js"]
+      "@/*": ["*"],
+      "@supabase/supabase-js": ["node_modules/@supabase/supabase-js/dist/index.js"]
     },
-<<<<<<< HEAD
-    "types": ["@supabase/supabase-js"],  // Ensure Supabase types are included
-    "resolveJsonModule": true,  // Add this to allow importing JSON modules if needed
-    "skipLibCheck": true,  // Skip type checking for library files for faster builds
-    "strict": true  // Ensure strict type checking is enabled
-=======
     "types": ["vite/client", "@supabase/supabase-js"],
     "skipLibCheck": true
->>>>>>> 96fff6f4
   },
   "include": ["src/**/*", "vite.config.ts"],
   "references": [
