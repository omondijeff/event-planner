--- conflicted
+++ resolved
@@ -12,22 +12,12 @@
   "dependencies": {
     "@heroicons/vue": "^2.1.5",
     "@supabase/supabase-js": "^2.46.1",
-    "@types/node": "^22.9.3",
     "@vueuse/core": "^11.2.0",
     "@vueuse/integrations": "^11.2.0",
-<<<<<<< HEAD
-    "pinia": "^2.2.7",
-    "undici": "^6.21.0",
-    "uuid": "^11.0.3",
-    "vue": "^3.5.13",
-    "vue-router": "^4.5.0",
-    "vue-toastification": "^2.0.0-rc.5",
-=======
     "pinia": "^2.2.6",
     "undici": "^5.22.0",
     "vue": "^3.5.12",
     "vue-router": "^4.4.5",
->>>>>>> 96fff6f4
     "zod": "^3.23.8"
   },
   "devDependencies": {
@@ -43,15 +33,9 @@
     "eslint-plugin-vue": "^9.31.0",
     "postcss": "^8.4.49",
     "prettier": "^3.3.3",
-<<<<<<< HEAD
-    "tailwindcss": "^3.4.15",
-    "typescript": "^5.7.2",
-    "vite": "^5.4.10",
-=======
     "tailwindcss": "^3.4.14",
     "typescript": "^5.7.2",
     "vite": "^6.0.3",
->>>>>>> 96fff6f4
     "vue-tsc": "^2.1.10"
   }
 }